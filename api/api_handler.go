--- conflicted
+++ resolved
@@ -420,39 +420,6 @@
 	})
 }
 
-<<<<<<< HEAD
-func (a *Handler) RevertBranchHandler() branches.RevertBranchHandler {
-	return branches.RevertBranchHandlerFunc(func(params branches.RevertBranchParams, user *models.User) middleware.Responder {
-		err := a.authorize(user, permissions.ManageRepos, repoArn(params.RepositoryID))
-		if err != nil {
-			return branches.NewRevertBranchUnauthorized().WithPayload(responseErrorFrom(err))
-		}
-		switch params.Revert.Type {
-		case models.RevertTypeCOMMIT:
-			err = a.meta.RevertCommit(params.RepositoryID, params.BranchID, params.Revert.Commit)
-			if err != nil {
-				return branches.NewRevertBranchDefault(http.StatusInternalServerError).WithPayload(responseErrorFrom(err))
-			}
-		case models.RevertTypePATH:
-			err = a.meta.RevertPath(params.RepositoryID, params.BranchID, params.Revert.Path)
-			if err != nil {
-				return branches.NewRevertBranchDefault(http.StatusInternalServerError).WithPayload(responseErrorFrom(err))
-			}
-		case models.RevertTypeRESET:
-			err = a.meta.ResetBranch(params.RepositoryID, params.BranchID)
-			if err != nil {
-				return branches.NewRevertBranchDefault(http.StatusInternalServerError).WithPayload(responseErrorFrom(err))
-			}
-		case models.RevertTypeOBJECT:
-			err = a.meta.RevertObject(params.RepositoryID, params.BranchID, params.Revert.Path)
-			if err != nil {
-				return branches.NewRevertBranchDefault(http.StatusInternalServerError).WithPayload(responseErrorFrom(err))
-			}
-		}
-
-		return branches.NewRevertBranchNoContent()
-	})
-=======
 func (a *Handler) BranchesDiffBranchHandler() branches.DiffBranchHandler {
 	return branches.DiffBranchHandlerFunc(func(params branches.DiffBranchParams, user *models.User) middleware.Responder {
 		err := a.authorize(user, permissions.DiffBranches(params.RepositoryID))
@@ -530,5 +497,36 @@
 		PathType:  pathType,
 		Type:      diffType,
 	}
->>>>>>> cdfd8e2d
-}+}
+func (a *Handler) RevertBranchHandler() branches.RevertBranchHandler {
+	return branches.RevertBranchHandlerFunc(func(params branches.RevertBranchParams, user *models.User) middleware.Responder {
+		err := a.authorize(user, permissions.ManageRepos, repoArn(params.RepositoryID))
+		if err != nil {
+			return branches.NewRevertBranchUnauthorized().WithPayload(responseErrorFrom(err))
+		}
+		switch params.Revert.Type {
+		case models.RevertTypeCOMMIT:
+			err = a.meta.RevertCommit(params.RepositoryID, params.BranchID, params.Revert.Commit)
+			if err != nil {
+				return branches.NewRevertBranchDefault(http.StatusInternalServerError).WithPayload(responseErrorFrom(err))
+			}
+		case models.RevertTypePATH:
+			err = a.meta.RevertPath(params.RepositoryID, params.BranchID, params.Revert.Path)
+			if err != nil {
+				return branches.NewRevertBranchDefault(http.StatusInternalServerError).WithPayload(responseErrorFrom(err))
+			}
+		case models.RevertTypeRESET:
+			err = a.meta.ResetBranch(params.RepositoryID, params.BranchID)
+			if err != nil {
+				return branches.NewRevertBranchDefault(http.StatusInternalServerError).WithPayload(responseErrorFrom(err))
+			}
+		case models.RevertTypeOBJECT:
+			err = a.meta.RevertObject(params.RepositoryID, params.BranchID, params.Revert.Path)
+			if err != nil {
+				return branches.NewRevertBranchDefault(http.StatusInternalServerError).WithPayload(responseErrorFrom(err))
+			}
+		}
+
+		return branches.NewRevertBranchNoContent()
+	})
+}
